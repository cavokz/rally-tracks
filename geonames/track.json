--- conflicted
+++ resolved
@@ -166,11 +166,7 @@
                 "script_score": {
                   "script": {
                     "inline": "(Math.log(Math.abs((int)((List)doc.population).get(0))) + (double)((List)doc.elevation).get(0) * (double)((List)doc.latitude).get(0))/_score",
-<<<<<<< HEAD
-                    "lang" : "painless"
-=======
                     "lang": "painless"
->>>>>>> feb67baf
                   }
                 }
               }
@@ -193,11 +189,7 @@
                 "script_score": {
                   "script": {
                     "inline": "(Math.log(Math.abs(doc['population'].value)) + doc['elevation'].value * doc['latitude'].value)/_score",
-<<<<<<< HEAD
-                    "lang" : "painless"
-=======
                     "lang": "painless"
->>>>>>> feb67baf
                   }
                 }
               }
@@ -210,21 +202,14 @@
   "challenges": [
     {
       "name": "append-no-conflicts",
-<<<<<<< HEAD
-      "description": "Indexes the whole document corpus using Elasticsearch default settings. We only adjust the number of replicas as we benchmark a single node cluster and Rally will only start the benchmark if the cluster turns green. Document ids are unique so all index operations are append only. After that a couple of queries are run in parallel by multiple clients.",
-=======
       "description": "Indexes the whole document corpus using Elasticsearch default settings. We only adjust the number of replicas as we benchmark a single node cluster and Rally will only start the benchmark if the cluster turns green. Document ids are unique so all index operations are append only. After that a couple of queries are run.",
->>>>>>> feb67baf
       "index-settings": {
         "index.number_of_replicas": 0
       },
       "schedule": [
         {
           "operation": "index-append",
-<<<<<<< HEAD
-=======
           "warmup-time-period": 120,
->>>>>>> feb67baf
           "clients": 8
         },
         {
@@ -234,115 +219,60 @@
         {
           "operation": "index-stats",
           "clients": 1,
-<<<<<<< HEAD
+          "warmup-iterations": 500,
+          "iterations": 1000,
+          "target-throughput": 100
+        },
+        {
+          "operation": "node-stats",
+          "clients": 1,
           "warmup-iterations": 100,
-          "iterations": 100,
-=======
-          "warmup-iterations": 500,
-          "iterations": 1000,
->>>>>>> feb67baf
+          "iterations": 1000,
           "target-throughput": 100
         },
         {
-          "operation": "node-stats",
-          "clients": 1,
-          "warmup-iterations": 100,
-<<<<<<< HEAD
-          "iterations": 100,
+          "operation": "default",
+          "clients": 1,
+          "warmup-iterations": 500,
+          "iterations": 1000,
+          "target-throughput": 50
+        },
+        {
+          "operation": "term",
+          "clients": 1,
+          "warmup-iterations": 500,
+          "iterations": 1000,
+          "target-throughput": 200
+        },
+        {
+          "operation": "phrase",
+          "clients": 1,
+          "warmup-iterations": 500,
+          "iterations": 1000,
+          "target-throughput": 200
+        },
+        {
+          "operation": "country_agg_uncached",
+          "clients": 1,
+          "warmup-iterations": 500,
+          "iterations": 1000,
+          "target-throughput": 50
+        },
+        {
+          "operation": "country_agg_cached",
+          "clients": 1,
+          "warmup-iterations": 500,
+          "iterations": 1000,
           "target-throughput": 100
         },
         {
-          "parallel": {
-            "#COMMENT": "These are the global defaults which can be overridden by each operation.",
-            "clients": 8,
-            "warmup-iterations": 1000,
-            "iterations": 1000,
-            "tasks": [
-              {
-                "operation": "default",
-                "target-throughput": 50
-              },
-              {
-                "operation": "term",
-                "target-throughput": 200
-              },
-              {
-                "operation": "phrase",
-                "target-throughput": 200
-              },
-              {
-                "operation": "country_agg_uncached",
-                "target-throughput": 50
-              },
-              {
-                "operation": "country_agg_cached",
-                "target-throughput": 100
-              },
-              {
-                "operation": "scroll",
-                "target-throughput": 50
-              },
-              {
-                "operation": "expression",
-                "target-throughput": 20
-              },
-              {
-                "operation": "painless_static",
-                "target-throughput": 20
-              },
-              {
-                "operation": "painless_dynamic",
-                "target-throughput": 20
-              }
-            ]
-          }
-=======
-          "iterations": 1000,
-          "target-throughput": 100
-        },
-        {
-          "operation": "default",
+          "operation": "scroll",
           "clients": 1,
           "warmup-iterations": 500,
           "iterations": 1000,
           "target-throughput": 50
         },
         {
-          "operation": "term",
-          "clients": 1,
-          "warmup-iterations": 500,
-          "iterations": 1000,
-          "target-throughput": 200
-        },
-        {
-          "operation": "phrase",
-          "clients": 1,
-          "warmup-iterations": 500,
-          "iterations": 1000,
-          "target-throughput": 200
-        },
-        {
-          "operation": "country_agg_uncached",
-          "clients": 1,
-          "warmup-iterations": 500,
-          "iterations": 1000,
-          "target-throughput": 50
-        },
-        {
-          "operation": "country_agg_cached",
-          "clients": 1,
-          "warmup-iterations": 500,
-          "iterations": 1000,
-          "target-throughput": 100
-        },
-        {
-          "operation": "scroll",
-          "clients": 1,
-          "warmup-iterations": 500,
-          "iterations": 1000,
-          "target-throughput": 50
-        },
-        {
           "operation": "expression",
           "clients": 1,
           "warmup-iterations": 500,
@@ -362,7 +292,6 @@
           "warmup-iterations": 500,
           "iterations": 1000,
           "target-throughput": 20
->>>>>>> feb67baf
         }
       ]
     },
@@ -378,10 +307,7 @@
       "schedule": [
         {
           "operation": "index-append",
-<<<<<<< HEAD
-=======
           "warmup-time-period": 120,
->>>>>>> feb67baf
           "clients": 8
         },
         {
@@ -402,10 +328,7 @@
       "schedule": [
         {
           "operation": "index-update",
-<<<<<<< HEAD
-=======
           "warmup-time-period": 120,
->>>>>>> feb67baf
           "clients": 8
         },
         {

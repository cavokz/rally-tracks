--- conflicted
+++ resolved
@@ -168,11 +168,7 @@
                 "script_score": {
                   "script": {
                     "inline": "(Math.log(Math.abs((int)((List)doc.population).get(0))) + (double)((List)doc.elevation).get(0) * (double)((List)doc.latitude).get(0))/_score",
-<<<<<<< HEAD
-                    "lang" : "painless"
-=======
                     "lang": "painless"
->>>>>>> 3cf24826
                   }
                 }
               }
@@ -195,11 +191,7 @@
                 "script_score": {
                   "script": {
                     "inline": "(Math.log(Math.abs(doc['population'].value)) + doc['elevation'].value * doc['latitude'].value)/_score",
-<<<<<<< HEAD
-                    "lang" : "painless"
-=======
                     "lang": "painless"
->>>>>>> 3cf24826
                   }
                 }
               }
@@ -212,21 +204,14 @@
   "challenges": [
     {
       "name": "append-no-conflicts",
-<<<<<<< HEAD
-      "description": "Indexes the whole document corpus using Elasticsearch default settings. We only adjust the number of replicas as we benchmark a single node cluster and Rally will only start the benchmark if the cluster turns green. Document ids are unique so all index operations are append only. After that a couple of queries are run in parallel by multiple clients.",
-=======
       "description": "Indexes the whole document corpus using Elasticsearch default settings. We only adjust the number of replicas as we benchmark a single node cluster and Rally will only start the benchmark if the cluster turns green. Document ids are unique so all index operations are append only. After that a couple of queries are run.",
->>>>>>> 3cf24826
       "index-settings": {
         "index.number_of_replicas": 0
       },
       "schedule": [
         {
           "operation": "index-append",
-<<<<<<< HEAD
-=======
           "warmup-time-period": 5,
->>>>>>> 3cf24826
           "clients": 8
         },
         {
@@ -238,111 +223,58 @@
           "clients": 1,
           "warmup-iterations": 50,
           "iterations": 100,
-<<<<<<< HEAD
+          "target-throughput": 100
+        },
+        {
+          "operation": "node-stats",
+          "clients": 1,
+          "warmup-iterations": 10,
+          "iterations": 100,
+          "target-throughput": 100
+        },
+        {
+          "operation": "default",
+          "clients": 1,
+          "warmup-iterations": 50,
+          "iterations": 100,
           "target-throughput": 50
-=======
+        },
+        {
+          "operation": "term",
+          "clients": 1,
+          "warmup-iterations": 50,
+          "iterations": 100,
+          "target-throughput": 200
+        },
+        {
+          "operation": "phrase",
+          "clients": 1,
+          "warmup-iterations": 50,
+          "iterations": 100,
+          "target-throughput": 200
+        },
+        {
+          "operation": "country_agg_uncached",
+          "clients": 1,
+          "warmup-iterations": 50,
+          "iterations": 100,
+          "target-throughput": 50
+        },
+        {
+          "operation": "country_agg_cached",
+          "clients": 1,
+          "warmup-iterations": 50,
+          "iterations": 100,
           "target-throughput": 100
->>>>>>> 3cf24826
-        },
-        {
-          "operation": "node-stats",
-          "clients": 1,
-<<<<<<< HEAD
-=======
-          "warmup-iterations": 10,
-          "iterations": 100,
-          "target-throughput": 100
-        },
-        {
-          "operation": "default",
-          "clients": 1,
->>>>>>> 3cf24826
+        },
+        {
+          "operation": "scroll",
+          "clients": 1,
           "warmup-iterations": 50,
           "iterations": 100,
           "target-throughput": 50
         },
         {
-<<<<<<< HEAD
-          "parallel": {
-            "#COMMENT": "These are the global defaults which can be overridden by each operation.",
-            "clients": 8,
-            "warmup-iterations": 5,
-            "iterations": 10,
-            "tasks": [
-              {
-                "operation": "default",
-                "target-throughput": 50
-              },
-              {
-                "operation": "term",
-                "target-throughput": 500
-              },
-              {
-                "operation": "phrase",
-                "target-throughput": 200
-              },
-              {
-                "operation": "country_agg_uncached",
-                "target-throughput": 5
-              },
-              {
-                "operation": "country_agg_cached",
-                "target-throughput": 100
-              },
-              {
-                "operation": "scroll",
-                "target-throughput": 5
-              },
-              {
-                "operation": "expression",
-                "target-throughput": 2
-              },
-              {
-                "operation": "painless_static",
-                "target-throughput": 2
-              },
-              {
-                "operation": "painless_dynamic",
-                "target-throughput": 2
-              }
-            ]
-          }
-=======
-          "operation": "term",
-          "clients": 1,
-          "warmup-iterations": 50,
-          "iterations": 100,
-          "target-throughput": 200
-        },
-        {
-          "operation": "phrase",
-          "clients": 1,
-          "warmup-iterations": 50,
-          "iterations": 100,
-          "target-throughput": 200
-        },
-        {
-          "operation": "country_agg_uncached",
-          "clients": 1,
-          "warmup-iterations": 50,
-          "iterations": 100,
-          "target-throughput": 50
-        },
-        {
-          "operation": "country_agg_cached",
-          "clients": 1,
-          "warmup-iterations": 50,
-          "iterations": 100,
-          "target-throughput": 100
-        },
-        {
-          "operation": "scroll",
-          "clients": 1,
-          "warmup-iterations": 50,
-          "iterations": 100,
-          "target-throughput": 50
-        },
-        {
           "operation": "expression",
           "clients": 1,
           "warmup-iterations": 50,
@@ -362,7 +294,6 @@
           "warmup-iterations": 50,
           "iterations": 100,
           "target-throughput": 20
->>>>>>> 3cf24826
         }
       ]
     },
@@ -378,10 +309,7 @@
       "schedule": [
         {
           "operation": "index-append",
-<<<<<<< HEAD
-=======
           "warmup-time-period": 5,
->>>>>>> 3cf24826
           "clients": 8
         },
         {
@@ -402,10 +330,7 @@
       "schedule": [
         {
           "operation": "index-update",
-<<<<<<< HEAD
-=======
           "warmup-time-period": 5,
->>>>>>> 3cf24826
           "clients": 8
         },
         {
